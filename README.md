--- conflicted
+++ resolved
@@ -25,9 +25,6 @@
 ├── requirements.txt
 ├── .gitignore
 └── README.md
-<<<<<<< HEAD
-```
-=======
 ```
 ## Credit Scoring Business Understanding
 
@@ -58,5 +55,4 @@
   - More capable of capturing nonlinear relationships and interactions.
   - Lack transparency, harder to interpret, and may not be accepted by regulatory authorities without added explainability tools (e.g., SHAP values).
 
-In regulated financial contexts, it’s often necessary to strike a balance: favoring simpler models for production use while reserving complex models for internal benchmarking or decision support.
->>>>>>> de93bb0e
+In regulated financial contexts, it’s often necessary to strike a balance: favoring simpler models for production use while reserving complex models for internal benchmarking or decision support.